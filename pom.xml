<?xml version="1.0" encoding="UTF-8"?>
<!--
  Licensed to the Apache Software Foundation (ASF) under one or more
  contributor license agreements.  See the NOTICE file distributed with
  this work for additional information regarding copyright ownership.
  The ASF licenses this file to You under the Apache License, Version 2.0
  (the "License"); you may not use this file except in compliance with
  the License.  You may obtain a copy of the License at

      http://www.apache.org/licenses/LICENSE-2.0

  Unless required by applicable law or agreed to in writing, software
  distributed under the License is distributed on an "AS IS" BASIS,
  WITHOUT WARRANTIES OR CONDITIONS OF ANY KIND, either express or implied.
  See the License for the specific language governing permissions and
  limitations under the License.
  -->

<project xmlns="http://maven.apache.org/POM/4.0.0" xmlns:xsi="http://www.w3.org/2001/XMLSchema-instance" xsi:schemaLocation="http://maven.apache.org/POM/4.0.0 http://maven.apache.org/maven-v4_0_0.xsd">

    <parent>
        <groupId>org.apache</groupId>
        <artifactId>apache</artifactId>
        <version>18</version>
    </parent>

    <modelVersion>4.0.0</modelVersion>

    <inceptionYear>2012</inceptionYear>
    <groupId>org.apache.rocketmq</groupId>
    <artifactId>rocketmq-all</artifactId>
    <version>5.0.0-SNAPSHOT</version>
    <packaging>pom</packaging>
    <name>Apache RocketMQ ${project.version}</name>
    <url>http://rocketmq.apache.org/</url>

    <scm>
        <url>git@github.com:apache/rocketmq.git</url>
        <connection>scm:git:git@github.com:apache/rocketmq.git</connection>
        <developerConnection>scm:git:git@github.com:apache/rocketmq.git</developerConnection>
        <tag>HEAD</tag>
    </scm>

    <mailingLists>
        <mailingList>
            <name>Development List</name>
            <subscribe>dev-subscribe@rocketmq.apache.org</subscribe>
            <unsubscribe>dev-unsubscribe@rocketmq.apache.org</unsubscribe>
            <post>dev@rocketmq.apache.org</post>
        </mailingList>
        <mailingList>
            <name>User List</name>
            <subscribe>users-subscribe@rocketmq.apache.org</subscribe>
            <unsubscribe>users-unsubscribe@rocketmq.apache.org</unsubscribe>
            <post>users@rocketmq.apache.org</post>
        </mailingList>
        <mailingList>
            <name>Commits List</name>
            <subscribe>commits-subscribe@rocketmq.apache.org</subscribe>
            <unsubscribe>commits-unsubscribe@rocketmq.apache.org</unsubscribe>
            <post>commits@rocketmq.apache.org</post>
        </mailingList>
    </mailingLists>

    <developers>
        <developer>
            <id>Apache RocketMQ</id>
            <name>Apache RocketMQ of ASF</name>
            <url>https://rocketmq.apache.org/</url>
        </developer>
    </developers>

    <licenses>
        <license>
            <name>Apache License, Version 2.0</name>
            <url>http://www.apache.org/licenses/LICENSE-2.0</url>
            <distribution>repo</distribution>
        </license>
    </licenses>

    <organization>
        <name>Apache Software Foundation</name>
        <url>http://www.apache.org</url>
    </organization>

    <issueManagement>
        <system>jira</system>
        <url>https://issues.apache.org/jira/browse/RocketMQ</url>
    </issueManagement>

    <properties>
        <project.build.sourceEncoding>UTF-8</project.build.sourceEncoding>
        <project.reporting.outputEncoding>UTF-8</project.reporting.outputEncoding>

        <!-- Maven properties -->
        <maven.test.skip>false</maven.test.skip>
        <maven.javadoc.skip>true</maven.javadoc.skip>
        <!-- Compiler settings properties -->
        <maven.compiler.source>1.8</maven.compiler.source>
        <maven.compiler.target>1.8</maven.compiler.target>

        <slf4j.version>1.7.7</slf4j.version>
        <logback.version>1.2.10</logback.version>
        <commons-cli.version>1.4</commons-cli.version>
        <netty.version>4.1.65.Final</netty.version>
        <bcpkix-jdk15on.version>1.69</bcpkix-jdk15on.version>
        <fastjson.version>1.2.69_noneautotype</fastjson.version>
        <javassist.version>3.20.0-GA</javassist.version>
        <jna.version>4.2.2</jna.version>
        <commons-lang3.version>3.4</commons-lang3.version>
        <commons-io.version>2.7</commons-io.version>
        <guava.version>31.0.1-jre</guava.version>
        <openmessaging.version>0.3.1-alpha</openmessaging.version>
        <log4j.version>1.2.17</log4j.version>
        <snakeyaml.version>1.30</snakeyaml.version>
        <commons-codec.version>1.13</commons-codec.version>
        <logging-log4j.version>2.17.1</logging-log4j.version>
        <commons-validator.version>1.7</commons-validator.version>
        <zstd-jni.version>1.5.2-2</zstd-jni.version>
        <lz4-java.version>1.8.0</lz4-java.version>
        <opentracing.version>0.33.0</opentracing.version>
        <jaeger.version>1.6.0</jaeger.version>
        <dleger.version>0.2.7</dleger.version>
        <annotations-api.version>6.0.53</annotations-api.version>
        <extra-enforcer-rules.version>1.0-beta-4</extra-enforcer-rules.version>
        <concurrentlinkedhashmap-lru.version>1.4.2</concurrentlinkedhashmap-lru.version>
        <rocketmq-proto.version>2.0.0</rocketmq-proto.version>
        <grpc.version>1.45.0</grpc.version>
        <protobuf-java-util.version>3.20.1</protobuf-java-util.version>

        <!-- Test dependencies -->
        <junit.version>4.13.2</junit.version>
        <assertj-core.version>3.22.0</assertj-core.version>
        <mockito-core.version>3.10.0</mockito-core.version>
        <awaitility.version>4.1.0</awaitility.version>
        <truth.version>0.30</truth.version>

        <!-- Build plugin dependencies -->
        <versions-maven-plugin.version>2.2</versions-maven-plugin.version>
        <dependency-mediator-maven-plugin.version>1.0.2</dependency-mediator-maven-plugin.version>
        <clirr-maven-plugin.version>2.7</clirr-maven-plugin.version>
        <maven-enforcer-plugin.version>1.4.1</maven-enforcer-plugin.version>
        <maven-compiler-plugin.version>3.5.1</maven-compiler-plugin.version>
        <maven-source-plugin.version>3.0.1</maven-source-plugin.version>
        <maven-help-plugin.version>2.2</maven-help-plugin.version>
        <maven-checkstyle-plugin.version>3.1.2</maven-checkstyle-plugin.version>
        <apache-rat-plugin.version>0.12</apache-rat-plugin.version>
        <maven-resources-plugin.version>3.0.2</maven-resources-plugin.version>
        <coveralls-maven-plugin.version>4.3.0</coveralls-maven-plugin.version>
        <jacoco-maven-plugin.version>0.8.5</jacoco-maven-plugin.version>
        <maven-surefire-plugin.version>2.19.1</maven-surefire-plugin.version>
        <findbugs-maven-plugin.version>3.0.4</findbugs-maven-plugin.version>
        <sonar-maven-plugin.version>3.0.2</sonar-maven-plugin.version>
        <maven-assembly-plugin.version>3.0.0</maven-assembly-plugin.version>
        <maven-javadoc-plugin.version>2.10.4</maven-javadoc-plugin.version>
        <maven-failsafe-plugin.version>2.19.1</maven-failsafe-plugin.version>

        <sonar.java.coveragePlugin>jacoco</sonar.java.coveragePlugin>
        <!-- Exclude all generated code -->
        <sonar.jacoco.itReportPath>${project.basedir}/../test/target/jacoco-it.exec</sonar.jacoco.itReportPath>
        <sonar.exclusions>file:**/generated-sources/**,**/test/**</sonar.exclusions>
    </properties>

    <modules>
        <module>client</module>
        <module>common</module>
        <module>broker</module>
        <module>tools</module>
        <module>store</module>
        <module>namesrv</module>
        <module>remoting</module>
        <module>srvutil</module>
        <module>filter</module>
        <module>test</module>
        <module>distribution</module>
        <module>openmessaging</module>
        <module>logging</module>
        <module>acl</module>
        <module>example</module>
        <module>container</module>
<<<<<<< HEAD
        <module>controller</module>
=======
        <module>proxy</module>
>>>>>>> e6b4e15e
    </modules>

    <build>
        <plugins>
            <plugin>
                <groupId>org.codehaus.mojo</groupId>
                <artifactId>versions-maven-plugin</artifactId>
                <version>${versions-maven-plugin.version}</version>
            </plugin>
            <plugin>
                <groupId>com.github.vongosling</groupId>
                <artifactId>dependency-mediator-maven-plugin</artifactId>
                <version>${dependency-mediator-maven-plugin.version}</version>
            </plugin>
            <plugin>
                <groupId>org.codehaus.mojo</groupId>
                <artifactId>clirr-maven-plugin</artifactId>
                <version>${clirr-maven-plugin.version}</version>
            </plugin>
            <plugin>
                <artifactId>maven-enforcer-plugin</artifactId>
                <version>${maven-enforcer-plugin.version}</version>
                <executions>
                    <execution>
                        <id>enforce-ban-circular-dependencies</id>
                        <goals>
                            <goal>enforce</goal>
                        </goals>
                    </execution>
                </executions>
                <configuration>
                    <rules>
                        <banCircularDependencies />
                    </rules>
                    <fail>true</fail>
                </configuration>
                <dependencies>
                    <dependency>
                        <groupId>org.codehaus.mojo</groupId>
                        <artifactId>extra-enforcer-rules</artifactId>
                        <version>${extra-enforcer-rules.version}</version>
                    </dependency>
                </dependencies>
            </plugin>
            <plugin>
                <artifactId>maven-compiler-plugin</artifactId>
                <version>${maven-compiler-plugin.version}</version>
                <configuration>
                    <source>${maven.compiler.source}</source>
                    <target>${maven.compiler.target}</target>
                    <compilerVersion>${maven.compiler.source}</compilerVersion>
                    <showDeprecation>true</showDeprecation>
                    <showWarnings>true</showWarnings>
                </configuration>
            </plugin>
            <plugin>
                <artifactId>maven-source-plugin</artifactId>
                <version>${maven-source-plugin.version}</version>
                <executions>
                    <execution>
                        <id>attach-sources</id>
                        <goals>
                            <goal>jar</goal>
                        </goals>
                    </execution>
                </executions>
            </plugin>
            <plugin>
                <artifactId>maven-help-plugin</artifactId>
                <version>${maven-help-plugin.version}</version>
                <executions>
                    <execution>
                        <id>generate-effective-dependencies-pom</id>
                        <phase>generate-resources</phase>
                        <configuration>
                            <output>${project.build.directory}/effective-pom/effective-dependencies.xml</output>
                        </configuration>
                    </execution>
                </executions>
            </plugin>
            <plugin>
                <artifactId>maven-checkstyle-plugin</artifactId>
                <version>${maven-checkstyle-plugin.version}</version>
                <executions>
                    <execution>
                        <id>verify</id>
                        <phase>verify</phase>
                        <configuration>
                            <configLocation>style/rmq_checkstyle.xml</configLocation>
                            <encoding>UTF-8</encoding>
                            <consoleOutput>true</consoleOutput>
                            <failsOnError>true</failsOnError>
                            <includeTestSourceDirectory>false</includeTestSourceDirectory>
                        </configuration>
                        <goals>
                            <goal>check</goal>
                        </goals>
                    </execution>
                </executions>
            </plugin>
            <plugin>
                <groupId>org.apache.rat</groupId>
                <artifactId>apache-rat-plugin</artifactId>
                <version>${apache-rat-plugin.version}</version>
                <configuration>
                    <excludes>
                        <exclude>.gitignore</exclude>
                        <exclude>.travis.yml</exclude>
                        <exclude>README.md</exclude>
                        <exclude>CONTRIBUTING.md</exclude>
                        <exclude>bin/README.md</exclude>
                        <exclude>.github/**</exclude>
                        <exclude>src/test/resources/**</exclude>
                        <exclude>src/test/resources/certs/*</exclude>
                        <exclude>src/test/**/*.log</exclude>
                        <exclude>src/test/resources/META-INF/service/*</exclude>
                        <exclude>src/main/resources/META-INF/service/*</exclude>
                        <exclude>*/target/**</exclude>
                        <exclude>*/*.iml</exclude>
                        <exclude>docs/**</exclude>
                        <exclude>localbin/**</exclude>
                        <exclude>conf/rmq-proxy.json</exclude>
                    </excludes>
                </configuration>
            </plugin>
            <plugin>
                <artifactId>maven-resources-plugin</artifactId>
                <version>${maven-resources-plugin.version}</version>
                <configuration>
                    <!-- We are not suppose to setup the customer resources here-->
                    <encoding>${project.build.sourceEncoding}</encoding>
                </configuration>
            </plugin>
            <plugin>
                <groupId>org.eluder.coveralls</groupId>
                <artifactId>coveralls-maven-plugin</artifactId>
                <version>${coveralls-maven-plugin.version}</version>
            </plugin>
            <plugin>
                <groupId>org.jacoco</groupId>
                <artifactId>jacoco-maven-plugin</artifactId>
                <version>${jacoco-maven-plugin.version}</version>
                <executions>
                    <execution>
                        <id>default-prepare-agent</id>
                        <goals>
                            <goal>prepare-agent</goal>
                        </goals>
                        <configuration>
                            <destFile>${project.build.directory}/jacoco.exec</destFile>
                        </configuration>
                    </execution>
                    <execution>
                        <id>default-prepare-agent-integration</id>
                        <phase>pre-integration-test</phase>
                        <goals>
                            <goal>prepare-agent-integration</goal>
                        </goals>
                        <configuration>
                            <destFile>${project.build.directory}/jacoco-it.exec</destFile>
                            <propertyName>failsafeArgLine</propertyName>
                        </configuration>
                    </execution>
                    <execution>
                        <id>default-report</id>
                        <goals>
                            <goal>report</goal>
                        </goals>
                    </execution>
                    <execution>
                        <id>default-report-integration</id>
                        <goals>
                            <goal>report-integration</goal>
                        </goals>
                    </execution>
                </executions>
            </plugin>
            <plugin>
                <artifactId>maven-surefire-plugin</artifactId>
                <version>${maven-surefire-plugin.version}</version>
                <configuration>
                    <skipAfterFailureCount>1</skipAfterFailureCount>
                    <forkCount>1</forkCount>
                    <reuseForks>true</reuseForks>
                    <excludes>
                        <exclude>**/IT*.java</exclude>
                    </excludes>
                </configuration>
            </plugin>
            <plugin>
                <groupId>org.codehaus.mojo</groupId>
                <artifactId>findbugs-maven-plugin</artifactId>
                <version>${findbugs-maven-plugin.version}</version>
            </plugin>
            <plugin>
                <groupId>org.sonarsource.scanner.maven</groupId>
                <artifactId>sonar-maven-plugin</artifactId>
                <version>${sonar-maven-plugin.version}</version>
            </plugin>
        </plugins>

        <pluginManagement>
            <plugins>
                <plugin>
                    <artifactId>maven-assembly-plugin</artifactId>
                    <version>${maven-assembly-plugin.version}</version>
                </plugin>
            </plugins>
        </pluginManagement>
    </build>

    <profiles>
        <profile>
            <id>jdk8</id>
            <activation>
                <jdk>[1.8,)</jdk>
            </activation>
            <!-- Disable doclint under JDK 8 -->
            <reporting>
                <plugins>
                    <plugin>
                        <artifactId>maven-javadoc-plugin</artifactId>
                        <version>${maven-javadoc-plugin.version}</version>
                        <configuration>
                            <additionalparam>-Xdoclint:none</additionalparam>
                        </configuration>
                    </plugin>
                </plugins>
            </reporting>
            <build>
                <plugins>
                    <plugin>
                        <artifactId>maven-javadoc-plugin</artifactId>
                        <version>${maven-javadoc-plugin.version}</version>
                        <configuration>
                            <additionalparam>-Xdoclint:none</additionalparam>
                        </configuration>
                    </plugin>
                </plugins>
            </build>
        </profile>
        <profile>
            <id>release-sign-artifacts</id>
            <activation>
                <property>
                    <name>performRelease</name>
                    <value>true</value>
                </property>
            </activation>
            <build>
                <plugins>
                    <plugin>
                        <artifactId>maven-gpg-plugin</artifactId>
                        <version>1.6</version>
                        <executions>
                            <execution>
                                <id>sign-artifacts</id>
                                <phase>verify</phase>
                                <goals>
                                    <goal>sign</goal>
                                </goals>
                            </execution>
                        </executions>
                    </plugin>
                </plugins>
            </build>
        </profile>
        <profile>
            <id>it-test</id>
            <build>
                <plugins>
                    <plugin>
                        <artifactId>maven-failsafe-plugin</artifactId>
                        <version>${maven-failsafe-plugin.version}</version>
                        <configuration>
                            <argLine>@{failsafeArgLine}</argLine>
                            <excludes>
                                <exclude>**/NormalMsgDelayIT.java</exclude>
                            </excludes>
                        </configuration>
                        <executions>
                            <execution>
                                <goals>
                                    <goal>integration-test</goal>
                                    <goal>verify</goal>
                                </goals>
                            </execution>
                        </executions>
                    </plugin>
                </plugins>
            </build>
        </profile>
        <profile>
            <id>sonar-apache</id>
            <properties>
                <!-- URL of the ASF SonarQube server -->
                <sonar.host.url>https://builds.apache.org/analysis</sonar.host.url>
            </properties>
        </profile>
    </profiles>

    <dependencyManagement>
        <dependencies>
            <dependency>
                <groupId>${project.groupId}</groupId>
<<<<<<< HEAD
                <artifactId>rocketmq-controller</artifactId>
                <version>${project.version}</version>
=======
                <artifactId>rocketmq-proto</artifactId>
                <version>${rocketmq-proto.version}</version>
>>>>>>> e6b4e15e
            </dependency>
            <dependency>
                <groupId>${project.groupId}</groupId>
                <artifactId>rocketmq-client</artifactId>
                <version>${project.version}</version>
            </dependency>
            <dependency>
                <groupId>${project.groupId}</groupId>
                <artifactId>rocketmq-broker</artifactId>
                <version>${project.version}</version>
            </dependency>
            <dependency>
                <groupId>${project.groupId}</groupId>
                <artifactId>rocketmq-container</artifactId>
                <version>${project.version}</version>
            </dependency>
            <dependency>
                <groupId>${project.groupId}</groupId>
                <artifactId>rocketmq-common</artifactId>
                <version>${project.version}</version>
            </dependency>
            <dependency>
                <groupId>${project.groupId}</groupId>
                <artifactId>rocketmq-store</artifactId>
                <version>${project.version}</version>
            </dependency>
            <dependency>
                <groupId>${project.groupId}</groupId>
                <artifactId>rocketmq-namesrv</artifactId>
                <version>${project.version}</version>
            </dependency>
            <dependency>
                <groupId>${project.groupId}</groupId>
                <artifactId>rocketmq-tools</artifactId>
                <version>${project.version}</version>
            </dependency>
            <dependency>
                <groupId>${project.groupId}</groupId>
                <artifactId>rocketmq-remoting</artifactId>
                <version>${project.version}</version>
            </dependency>
            <dependency>
                <groupId>${project.groupId}</groupId>
                <artifactId>rocketmq-logging</artifactId>
                <version>${project.version}</version>
            </dependency>
            <dependency>
                <groupId>${project.groupId}</groupId>
                <artifactId>rocketmq-test</artifactId>
                <version>${project.version}</version>
            </dependency>
            <dependency>
                <groupId>${project.groupId}</groupId>
                <artifactId>rocketmq-srvutil</artifactId>
                <version>${project.version}</version>
            </dependency>
            <dependency>
                <groupId>org.apache.rocketmq</groupId>
                <artifactId>rocketmq-filter</artifactId>
                <version>${project.version}</version>
            </dependency>
            <dependency>
                <groupId>${project.groupId}</groupId>
                <artifactId>rocketmq-acl</artifactId>
                <version>${project.version}</version>
            </dependency>
            <dependency>
                <groupId>${project.groupId}</groupId>
                <artifactId>rocketmq-openmessaging</artifactId>
                <version>${project.version}</version>
            </dependency>
            <dependency>
                <groupId>${project.groupId}</groupId>
                <artifactId>rocketmq-example</artifactId>
                <version>${project.version}</version>
            </dependency>
            <dependency>
<<<<<<< HEAD
                <groupId>io.openmessaging.storage</groupId>
                <artifactId>dledger</artifactId>
                <version>${dleger.version}</version>
=======
                <groupId>${project.groupId}</groupId>
                <artifactId>rocketmq-proxy</artifactId>
                <version>${project.version}</version>
>>>>>>> e6b4e15e
            </dependency>
            <dependency>
                <groupId>org.slf4j</groupId>
                <artifactId>slf4j-api</artifactId>
                <version>${slf4j.version}</version>
            </dependency>
            <dependency>
                <groupId>ch.qos.logback</groupId>
                <artifactId>logback-classic</artifactId>
                <version>${logback.version}</version>
            </dependency>
            <dependency>
                <groupId>commons-cli</groupId>
                <artifactId>commons-cli</artifactId>
                <version>${commons-cli.version}</version>
            </dependency>
            <dependency>
                <groupId>io.netty</groupId>
                <artifactId>netty-all</artifactId>
                <version>${netty.version}</version>
            </dependency>
            <dependency>
                <groupId>org.bouncycastle</groupId>
                <artifactId>bcpkix-jdk15on</artifactId>
                <scope>runtime</scope>
                <type>jar</type>
                <version>${bcpkix-jdk15on.version}</version>
            </dependency>
            <dependency>
                <groupId>com.alibaba</groupId>
                <artifactId>fastjson</artifactId>
                <version>${fastjson.version}</version>
            </dependency>
            <dependency>
                <groupId>org.javassist</groupId>
                <artifactId>javassist</artifactId>
                <version>${javassist.version}</version>
            </dependency>
            <dependency>
                <groupId>net.java.dev.jna</groupId>
                <artifactId>jna</artifactId>
                <version>${jna.version}</version>
            </dependency>
            <dependency>
                <groupId>org.apache.commons</groupId>
                <artifactId>commons-lang3</artifactId>
                <version>${commons-lang3.version}</version>
            </dependency>
            <dependency>
                <groupId>commons-io</groupId>
                <artifactId>commons-io</artifactId>
                <version>${commons-io.version}</version>
            </dependency>
            <dependency>
                <groupId>com.google.guava</groupId>
                <artifactId>guava</artifactId>
                <version>${guava.version}</version>
            </dependency>
            <dependency>
                <groupId>com.googlecode.concurrentlinkedhashmap</groupId>
                <artifactId>concurrentlinkedhashmap-lru</artifactId>
                <version>${concurrentlinkedhashmap-lru.version}</version>
            </dependency>
            <dependency>
                <groupId>io.openmessaging</groupId>
                <artifactId>openmessaging-api</artifactId>
                <version>${openmessaging.version}</version>
            </dependency>
            <dependency>
                <groupId>log4j</groupId>
                <artifactId>log4j</artifactId>
                <version>${log4j.version}</version>
            </dependency>
            <dependency>
                <groupId>org.yaml</groupId>
                <artifactId>snakeyaml</artifactId>
                <version>${snakeyaml.version}</version>
            </dependency>
            <dependency>
                <groupId>commons-codec</groupId>
                <artifactId>commons-codec</artifactId>
                <version>${commons-codec.version}</version>
            </dependency>
            <dependency>
                <groupId>org.apache.logging.log4j</groupId>
                <artifactId>log4j-core</artifactId>
                <version>${logging-log4j.version}</version>
            </dependency>
            <dependency>
                <groupId>org.apache.logging.log4j</groupId>
                <artifactId>log4j-slf4j-impl</artifactId>
                <version>${logging-log4j.version}</version>
            </dependency>
            <dependency>
                <groupId>commons-validator</groupId>
                <artifactId>commons-validator</artifactId>
                <version>${commons-validator.version}</version>
            </dependency>
            <dependency>
                <groupId>com.github.luben</groupId>
                <artifactId>zstd-jni</artifactId>
                <version>${zstd-jni.version}</version>
            </dependency>
            <dependency>
                <groupId>org.lz4</groupId>
                <artifactId>lz4-java</artifactId>
                <version>${lz4-java.version}</version>
            </dependency>
            <dependency>
                <groupId>io.opentracing</groupId>
                <artifactId>opentracing-api</artifactId>
                <version>${opentracing.version}</version>
                <scope>provided</scope>
            </dependency>
            <dependency>
                <groupId>io.opentracing</groupId>
                <artifactId>opentracing-mock</artifactId>
                <version>${opentracing.version}</version>
                <scope>test</scope>
            </dependency>
            <dependency>
                <groupId>io.jaegertracing</groupId>
                <artifactId>jaeger-core</artifactId>
                <version>${jaeger.version}</version>
            </dependency>
            <dependency>
                <groupId>io.jaegertracing</groupId>
                <artifactId>jaeger-client</artifactId>
                <version>${jaeger.version}</version>
            </dependency>
            <dependency>
                <groupId>io.openmessaging.storage</groupId>
                <artifactId>dledger</artifactId>
                <version>${dleger.version}</version>
            </dependency>
            <dependency>
                <groupId>org.apache.tomcat</groupId>
                <artifactId>annotations-api</artifactId>
                <version>${annotations-api.version}</version>
            </dependency>
            <dependency>
                <groupId>junit</groupId>
                <artifactId>junit</artifactId>
                <version>${junit.version}</version>
                <scope>test</scope>
            </dependency>
            <dependency>
                <groupId>org.assertj</groupId>
                <artifactId>assertj-core</artifactId>
                <version>${assertj-core.version}</version>
                <scope>test</scope>
            </dependency>
            <dependency>
                <groupId>org.mockito</groupId>
                <artifactId>mockito-core</artifactId>
                <version>${mockito-core.version}</version>
                <scope>test</scope>
            </dependency>
            <dependency>
                <groupId>org.awaitility</groupId>
                <artifactId>awaitility</artifactId>
                <version>${awaitility.version}</version>
            </dependency>
            <dependency>
                <groupId>com.google.truth</groupId>
                <artifactId>truth</artifactId>
                <version>${truth.version}</version>
            </dependency>
            <dependency>
                <groupId>io.grpc</groupId>
                <artifactId>grpc-netty-shaded</artifactId>
                <version>${grpc.version}</version>
            </dependency>
            <dependency>
                <groupId>io.grpc</groupId>
                <artifactId>grpc-protobuf</artifactId>
                <version>${grpc.version}</version>
            </dependency>
            <dependency>
                <groupId>io.grpc</groupId>
                <artifactId>grpc-stub</artifactId>
                <version>${grpc.version}</version>
            </dependency>
            <dependency>
                <groupId>io.grpc</groupId>
                <artifactId>grpc-services</artifactId>
                <version>${grpc.version}</version>
            </dependency>
            <dependency>
                <groupId>io.grpc</groupId>
                <artifactId>grpc-testing</artifactId>
                <version>${grpc.version}</version>
                <scope>test</scope>
            </dependency>
            <dependency>
                <groupId>com.google.protobuf</groupId>
                <artifactId>protobuf-java-util</artifactId>
                <version>${protobuf-java-util.version}</version>
            </dependency>
        </dependencies>
    </dependencyManagement>

    <dependencies>
        <dependency>
            <groupId>junit</groupId>
            <artifactId>junit</artifactId>
            <version>${junit.version}</version>
            <scope>test</scope>
        </dependency>
        <dependency>
            <groupId>org.assertj</groupId>
            <artifactId>assertj-core</artifactId>
            <version>${assertj-core.version}</version>
            <scope>test</scope>
        </dependency>
        <dependency>
            <groupId>org.mockito</groupId>
            <artifactId>mockito-core</artifactId>
            <version>${mockito-core.version}</version>
            <scope>test</scope>
        </dependency>
        <dependency>
            <groupId>org.awaitility</groupId>
            <artifactId>awaitility</artifactId>
            <version>${awaitility.version}</version>
        </dependency>
    </dependencies>
</project><|MERGE_RESOLUTION|>--- conflicted
+++ resolved
@@ -178,11 +178,8 @@
         <module>acl</module>
         <module>example</module>
         <module>container</module>
-<<<<<<< HEAD
         <module>controller</module>
-=======
         <module>proxy</module>
->>>>>>> e6b4e15e
     </modules>
 
     <build>
@@ -488,13 +485,13 @@
         <dependencies>
             <dependency>
                 <groupId>${project.groupId}</groupId>
-<<<<<<< HEAD
                 <artifactId>rocketmq-controller</artifactId>
                 <version>${project.version}</version>
-=======
+            </dependency>
+            <dependency>
+                <groupId>${project.groupId}</groupId>
                 <artifactId>rocketmq-proto</artifactId>
                 <version>${rocketmq-proto.version}</version>
->>>>>>> e6b4e15e
             </dependency>
             <dependency>
                 <groupId>${project.groupId}</groupId>
@@ -572,15 +569,14 @@
                 <version>${project.version}</version>
             </dependency>
             <dependency>
-<<<<<<< HEAD
+                <groupId>${project.groupId}</groupId>
+                <artifactId>rocketmq-proxy</artifactId>
+                <version>${project.version}</version>
+            </dependency>
+            <dependency>
                 <groupId>io.openmessaging.storage</groupId>
                 <artifactId>dledger</artifactId>
                 <version>${dleger.version}</version>
-=======
-                <groupId>${project.groupId}</groupId>
-                <artifactId>rocketmq-proxy</artifactId>
-                <version>${project.version}</version>
->>>>>>> e6b4e15e
             </dependency>
             <dependency>
                 <groupId>org.slf4j</groupId>
@@ -743,6 +739,7 @@
                 <groupId>org.awaitility</groupId>
                 <artifactId>awaitility</artifactId>
                 <version>${awaitility.version}</version>
+                <scope>test</scope>
             </dependency>
             <dependency>
                 <groupId>com.google.truth</groupId>
