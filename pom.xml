--- conflicted
+++ resolved
@@ -3,7 +3,6 @@
 	xsi:schemaLocation="http://maven.apache.org/POM/4.0.0 http://maven.apache.org/maven-v4_0_0.xsd">
 
 
-<<<<<<< HEAD
 	<parent>
 		<groupId>com.taobao</groupId>
 		<artifactId>parent</artifactId>
@@ -23,30 +22,7 @@
 	<name>rocketmq-all ${project.version}</name>
 	<url>https://github.com/alibaba/rocketmq</url>
 	<description>https://github.com/alibaba/RocketMQ/blob/develop/README.md</description>
-=======
-    <parent>
-        <groupId>com.taobao</groupId>
-        <artifactId>parent</artifactId>
-        <version>1.0.2</version>
-    </parent>
-
-<!--
-    <parent>
-        <groupId>org.sonatype.oss</groupId>
-        <artifactId>oss-parent</artifactId>
-        <version>7</version>
-    </parent>
--->
-    <modelVersion>4.0.0</modelVersion>
-    <inceptionYear>2012</inceptionYear>
-    <groupId>com.alibaba.rocketmq</groupId>
-    <artifactId>rocketmq-all</artifactId>
-    <version>0.0.1-authorize-SNAPSHOT</version>
-    <packaging>pom</packaging>
-    <name>rocketmq-all ${project.version}</name>
-    <url>https://github.com/alibaba/rocketmq</url>
-    <description>https://github.com/alibaba/RocketMQ/blob/develop/README.md</description>
->>>>>>> ce1171eb
+
 
 	<modules>
 		<module>rocketmq-client</module>
@@ -90,11 +66,11 @@
 		</license>
 	</licenses>
 
-    <scm>
-        <url>http://gitlab.alibaba-inc.com/middleware/rocketmq.git</url>
-        <connection>scm:git:http://gitlab.alibaba-inc.com/middleware/rocketmq.git</connection>
-        <developerConnection>scm:git:http://gitlab.alibaba-inc.com/middleware/rocketmq.git</developerConnection>
-    </scm>
+	<scm>
+		<url>http://gitlab.alibaba-inc.com/middleware/rocketmq.git</url>
+		<connection>scm:git:http://gitlab.alibaba-inc.com/middleware/rocketmq.git</connection>
+		<developerConnection>scm:git:http://gitlab.alibaba-inc.com/middleware/rocketmq.git</developerConnection>
+	</scm>
 
 	<properties>
 		<project.build.sourceEncoding>UTF-8</project.build.sourceEncoding>
