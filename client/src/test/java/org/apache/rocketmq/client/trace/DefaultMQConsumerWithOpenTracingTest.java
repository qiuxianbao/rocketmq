--- conflicted
+++ resolved
@@ -104,13 +104,8 @@
     @Before
     public void init() throws Exception {
         ConcurrentMap<String, MQClientInstance> factoryTable = (ConcurrentMap<String, MQClientInstance>) FieldUtils.readDeclaredField(MQClientManager.getInstance(), "factoryTable", true);
-<<<<<<< HEAD
-        for (MQClientInstance instance : factoryTable.values()) {
-            instance.shutdown();
-=======
         for (Map.Entry<String, MQClientInstance> entry : factoryTable.entrySet()) {
             entry.getValue().shutdown();
->>>>>>> 13933297
         }
         factoryTable.clear();
 
@@ -201,20 +196,12 @@
         assertThat(msg.getBody()).isEqualTo(new byte[] {'a'});
 
         // wait until consumeMessageAfter hook of tracer is done surely.
-<<<<<<< HEAD
-        waitAtMost(1, TimeUnit.SECONDS).until(new Callable<Boolean>() {
-            @Override public Boolean call() throws Exception {
-                return tracer.finishedSpans().size() == 1;
-            }
-        });
-=======
         waitAtMost(1, TimeUnit.SECONDS).until(new Callable() {
             @Override public Object call() throws Exception {
                 return tracer.finishedSpans().size() == 1;
             }
         });
 
->>>>>>> 13933297
         MockSpan span = tracer.finishedSpans().get(0);
         assertThat(span.tags().get(Tags.MESSAGE_BUS_DESTINATION.getKey())).isEqualTo(topic);
         assertThat(span.tags().get(Tags.SPAN_KIND.getKey())).isEqualTo(Tags.SPAN_KIND_CONSUMER);
