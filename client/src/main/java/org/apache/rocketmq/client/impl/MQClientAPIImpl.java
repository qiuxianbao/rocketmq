--- conflicted
+++ resolved
@@ -29,7 +29,6 @@
 import java.util.Properties;
 import java.util.Set;
 import java.util.concurrent.atomic.AtomicInteger;
-
 import org.apache.commons.lang3.StringUtils;
 import org.apache.rocketmq.client.ClientConfig;
 import org.apache.rocketmq.client.consumer.AckCallback;
@@ -93,12 +92,9 @@
 import org.apache.rocketmq.common.protocol.body.LockBatchRequestBody;
 import org.apache.rocketmq.common.protocol.body.LockBatchResponseBody;
 import org.apache.rocketmq.common.protocol.body.ProducerConnection;
-<<<<<<< HEAD
-import org.apache.rocketmq.common.protocol.body.ProducerTableInfo;
-=======
 import org.apache.rocketmq.common.protocol.body.QueryAssignmentRequestBody;
 import org.apache.rocketmq.common.protocol.body.QueryAssignmentResponseBody;
->>>>>>> ef37465e
+import org.apache.rocketmq.common.protocol.body.ProducerTableInfo;
 import org.apache.rocketmq.common.protocol.body.QueryConsumeQueueResponseBody;
 import org.apache.rocketmq.common.protocol.body.QueryConsumeTimeSpanBody;
 import org.apache.rocketmq.common.protocol.body.QueryCorrectionOffsetBody;
@@ -123,11 +119,8 @@
 import org.apache.rocketmq.common.protocol.header.DeleteSubscriptionGroupRequestHeader;
 import org.apache.rocketmq.common.protocol.header.DeleteTopicRequestHeader;
 import org.apache.rocketmq.common.protocol.header.EndTransactionRequestHeader;
-<<<<<<< HEAD
+import org.apache.rocketmq.common.protocol.header.ExtraInfoUtil;
 import org.apache.rocketmq.common.protocol.header.GetAllProducerInfoRequestHeader;
-=======
-import org.apache.rocketmq.common.protocol.header.ExtraInfoUtil;
->>>>>>> ef37465e
 import org.apache.rocketmq.common.protocol.header.GetBrokerAclConfigResponseHeader;
 import org.apache.rocketmq.common.protocol.header.GetBrokerClusterAclConfigResponseBody;
 import org.apache.rocketmq.common.protocol.header.GetConsumeStatsInBrokerHeader;
@@ -192,13 +185,10 @@
 import org.apache.rocketmq.common.protocol.heartbeat.MessageModel;
 import org.apache.rocketmq.common.protocol.heartbeat.SubscriptionData;
 import org.apache.rocketmq.common.protocol.route.TopicRouteData;
-<<<<<<< HEAD
-import org.apache.rocketmq.common.rpchook.StreamTypeRPCHook;
-=======
 import org.apache.rocketmq.common.statictopic.TopicConfigAndQueueMapping;
 import org.apache.rocketmq.common.statictopic.TopicQueueMappingDetail;
 import org.apache.rocketmq.common.subscription.GroupForbidden;
->>>>>>> ef37465e
+import org.apache.rocketmq.common.rpchook.StreamTypeRPCHook;
 import org.apache.rocketmq.common.subscription.SubscriptionGroupConfig;
 import org.apache.rocketmq.common.sysflag.PullSysFlag;
 import org.apache.rocketmq.logging.InternalLogger;
@@ -219,11 +209,6 @@
 import org.apache.rocketmq.remoting.protocol.LanguageCode;
 import org.apache.rocketmq.remoting.protocol.RemotingCommand;
 import org.apache.rocketmq.remoting.protocol.RemotingSerializable;
-<<<<<<< HEAD
-
-public class MQClientAPIImpl {
-=======
->>>>>>> ef37465e
 
 public class MQClientAPIImpl implements NameServerUpdateCallback {
     private final static InternalLogger log = ClientLogger.getLog();
@@ -451,14 +436,8 @@
         throw new MQClientException(response.getCode(), response.getRemark());
     }
 
-<<<<<<< HEAD
     public void updateGlobalWhiteAddrsConfig(final String addr, final String globalWhiteAddrs, String aclFileFullPath, final long timeoutMillis)
         throws RemotingException, MQBrokerException, InterruptedException, MQClientException {
-=======
-    public void updateGlobalWhiteAddrsConfig(final String addr, final String globalWhiteAddrs, final long timeoutMillis)
-        throws RemotingException, InterruptedException, MQClientException {
-
->>>>>>> ef37465e
         UpdateGlobalWhiteAddrsConfigRequestHeader requestHeader = new UpdateGlobalWhiteAddrsConfigRequestHeader();
         requestHeader.setGlobalWhiteAddrs(globalWhiteAddrs);
         requestHeader.setAclFileFullPath(aclFileFullPath);
@@ -738,10 +717,10 @@
             }
             String addr = instance.findBrokerAddressInPublish(retryBrokerName);
             log.warn("async send msg by retry {} times. topic={}, brokerAddr={}, brokerName={}", tmp, msg.getTopic(), addr,
-                    retryBrokerName, e);
+                retryBrokerName, e);
             request.setOpaque(RemotingCommand.createNewRequestId());
             sendMessageAsync(addr, retryBrokerName, msg, timeoutMillis, request, sendCallback, topicPublishInfo, instance,
-                    timesTotal, curTimes, context, producer);
+                timesTotal, curTimes, context, producer);
         } else {
 
             if (context != null) {
@@ -1858,11 +1837,10 @@
         throw new MQClientException(response.getCode(), response.getRemark());
     }
 
-    public void deleteTopicInNameServer(final String addr, final String topic, final String clusterName, final long timeoutMillis)
+    public void deleteTopicInNameServer(final String addr, final String topic, final long timeoutMillis)
         throws RemotingException, InterruptedException, MQClientException {
         DeleteTopicFromNamesrvRequestHeader requestHeader = new DeleteTopicFromNamesrvRequestHeader();
         requestHeader.setTopic(topic);
-        requestHeader.setClusterName(clusterName);
         RemotingCommand request = RemotingCommand.createRequestCommand(RequestCode.DELETE_TOPIC_IN_NAMESRV, requestHeader);
         RemotingCommand response = this.remotingClient.invokeSync(addr, request, timeoutMillis);
         assert response != null;
