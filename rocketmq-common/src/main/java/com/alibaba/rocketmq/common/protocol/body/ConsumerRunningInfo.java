package com.alibaba.rocketmq.common.protocol.body;

import java.util.*;
import java.util.Map.Entry;

import com.alibaba.rocketmq.common.message.MessageQueue;
import com.alibaba.rocketmq.common.protocol.heartbeat.ConsumeType;
import com.alibaba.rocketmq.common.protocol.heartbeat.SubscriptionData;
import com.alibaba.rocketmq.remoting.protocol.RemotingSerializable;


/**
 * Consumer内部数据结构
 */
public class ConsumerRunningInfo extends RemotingSerializable {
    public static final String PROP_NAMESERVER_ADDR = "PROP_NAMESERVER_ADDR";
    public static final String PROP_THREADPOOL_CORE_SIZE = "PROP_THREADPOOL_CORE_SIZE";
    public static final String PROP_CONSUME_ORDERLY = "PROP_CONSUMEORDERLY";
    public static final String PROP_CONSUME_TYPE = "PROP_CONSUME_TYPE";
    public static final String PROP_CLIENT_VERSION = "PROP_CLIENT_VERSION";
    public static final String PROP_CONSUMER_START_TIMESTAMP = "PROP_CONSUMER_START_TIMESTAMP";

    // 各种配置及运行数据
    private Properties properties = new Properties();
    // 订阅关系
    private TreeSet<SubscriptionData> subscriptionSet = new TreeSet<SubscriptionData>();
    // 消费进度、Rebalance、内部消费队列的信息
    private TreeMap<MessageQueue, ProcessQueueInfo> mqTable = new TreeMap<MessageQueue, ProcessQueueInfo>();
    // RT、TPS统计
    private TreeMap<String/* Topic */, ConsumeStatus> statusTable = new TreeMap<String, ConsumeStatus>();
    // jstack的结果
    private String jstack;
    private Map<Thread, StackTraceElement[]> stackTraceElementMap;

<<<<<<< HEAD

    public Properties getProperties() {
        return properties;
    }


    public void setProperties(Properties properties) {
        this.properties = properties;
    }


    public TreeMap<MessageQueue, ProcessQueueInfo> getMqTable() {
        return mqTable;
    }


    public void setMqTable(TreeMap<MessageQueue, ProcessQueueInfo> mqTable) {
        this.mqTable = mqTable;
    }


    public TreeMap<String, ConsumeStatus> getStatusTable() {
        return statusTable;
    }


    public void setStatusTable(TreeMap<String, ConsumeStatus> statusTable) {
        this.statusTable = statusTable;
    }


    public TreeSet<SubscriptionData> getSubscriptionSet() {
        return subscriptionSet;
    }


    public void setSubscriptionSet(TreeSet<SubscriptionData> subscriptionSet) {
        this.subscriptionSet = subscriptionSet;
    }


    public String formatString() {
        StringBuilder sb = new StringBuilder();

        // 1
        {
            sb.append("#Consumer Properties#\n");
            Iterator<Entry<Object, Object>> it = this.properties.entrySet().iterator();
            while (it.hasNext()) {
                Entry<Object, Object> next = it.next();
                String item = String.format("%-40s: %s\n", next.getKey().toString(), next.getValue().toString());
                sb.append(item);
            }
        }

        // 2
        {
            sb.append("\n\n#Consumer Subscription#\n");

            Iterator<SubscriptionData> it = this.subscriptionSet.iterator();
            int i = 0;
            while (it.hasNext()) {
                SubscriptionData next = it.next();
                String item = String.format("%03d Topic: %-40s ClassFilter: %-8s SubExpression: %s\n", //
                    ++i, //
                    next.getTopic(), //
                    next.isClassFilterMode(), //
                    next.getSubString());

                sb.append(item);
            }
        }

        // 3
        {
            sb.append("\n\n#Consumer Offset#\n");
            sb.append(String.format("%-32s  %-32s  %-4s  %-20s\n", //
                "#Topic", //
                "#Broker Name", //
                "#QID", //
                "#Consumer Offset"//
            ));

            Iterator<Entry<MessageQueue, ProcessQueueInfo>> it = this.mqTable.entrySet().iterator();
            while (it.hasNext()) {
                Entry<MessageQueue, ProcessQueueInfo> next = it.next();
                String item = String.format("%-32s  %-32s  %-4d  %-20d\n", //
                    next.getKey().getTopic(), //
                    next.getKey().getBrokerName(), //
                    next.getKey().getQueueId(), //
                    next.getValue().getCommitOffset());

                sb.append(item);
            }
        }

        // 4
        {
            sb.append("\n\n#Consumer MQ Detail#\n");
            sb.append(String.format("%-32s  %-32s  %-4s  %-20s\n", //
                "#Topic", //
                "#Broker Name", //
                "#QID", //
                "#ProcessQueueInfo"//
            ));

            Iterator<Entry<MessageQueue, ProcessQueueInfo>> it = this.mqTable.entrySet().iterator();
            while (it.hasNext()) {
                Entry<MessageQueue, ProcessQueueInfo> next = it.next();
                String item = String.format("%-32s  %-32s  %-4d  %s\n", //
                    next.getKey().getTopic(), //
                    next.getKey().getBrokerName(), //
                    next.getKey().getQueueId(), //
                    next.getValue().toString());

                sb.append(item);
            }
        }

        // 5
        {
            sb.append("\n\n#Consumer RT&TPS#\n");
            sb.append(String.format("%-32s  %14s %14s %14s %14s %18s %25s\n", //
                "#Topic", //
                "#Pull RT", //
                "#Pull TPS", //
                "#Consume RT", //
                "#ConsumeOK TPS", //
                "#ConsumeFailed TPS", //
                "#ConsumeFailedMsgsInHour"//
            ));

            Iterator<Entry<String, ConsumeStatus>> it = this.statusTable.entrySet().iterator();
            while (it.hasNext()) {
                Entry<String, ConsumeStatus> next = it.next();
                String item = String.format("%-32s  %14.2f %14.2f %14.2f %14.2f %18.2f %25d\n", //
                    next.getKey(), //
                    next.getValue().getPullRT(), //
                    next.getValue().getPullTPS(), //
                    next.getValue().getConsumeRT(), //
                    next.getValue().getConsumeOKTPS(), //
                    next.getValue().getConsumeFailedTPS(), //
                    next.getValue().getConsumeFailedMsgs()//
                );

                sb.append(item);
            }
        }

        // 6
        if (this.jstack != null) {
            sb.append("\n\n#Consumer jstack#\n");
            sb.append(this.jstack);
        }

        return sb.toString();
    }


=======
>>>>>>> 7d66d5bf
    /**
     * 分析订阅关系是否相同
     */
    public static boolean analyzeSubscription(final TreeMap<String/* clientId */, ConsumerRunningInfo> criTable) {
        ConsumerRunningInfo prev = criTable.firstEntry().getValue();

        boolean push = false;
        {
            String property = prev.getProperties().getProperty(ConsumerRunningInfo.PROP_CONSUME_TYPE);
            // todo: 兼容旧版本客户端
            if (property == null) {
                property = ((ConsumeType) prev.getProperties().get(ConsumerRunningInfo.PROP_CONSUME_TYPE)).name();
            }
            push = ConsumeType.valueOf(property) == ConsumeType.CONSUME_PASSIVELY;
        }

        boolean startForAWhile = false;
        {
            // todo: 兼容旧版本客户端
            String property = prev.getProperties().getProperty(ConsumerRunningInfo.PROP_CONSUMER_START_TIMESTAMP);
            if (property == null) {
                property = String.valueOf(prev.getProperties().get(ConsumerRunningInfo.PROP_CONSUMER_START_TIMESTAMP));
            }
            startForAWhile = (System.currentTimeMillis() - Long.parseLong(property)) > (1000 * 60 * 2);
        }

        // 只检测PUSH
        if (push && startForAWhile) {
            // 分析订阅关系是否相同
            {
                Iterator<Entry<String, ConsumerRunningInfo>> it = criTable.entrySet().iterator();
                while (it.hasNext()) {
                    Entry<String, ConsumerRunningInfo> next = it.next();
                    ConsumerRunningInfo current = next.getValue();
                    boolean equals = current.getSubscriptionSet().equals(prev.getSubscriptionSet());
                    // 发现订阅关系有误
                    if (!equals) {
                        // Different subscription in the same group of consumer
                        return false;
                    }

                    prev = next.getValue();
                }

                if (prev != null) {
                    // 无订阅关系
                    if (prev.getSubscriptionSet().isEmpty()) {
                        // Subscription empty!
                        return false;
                    }
                }
            }
        }

        return true;
    }

    public Properties getProperties() {
        return properties;
    }

    public void setProperties(Properties properties) {
        this.properties = properties;
    }

    public TreeSet<SubscriptionData> getSubscriptionSet() {
        return subscriptionSet;
    }

    public void setSubscriptionSet(TreeSet<SubscriptionData> subscriptionSet) {
        this.subscriptionSet = subscriptionSet;
    }

    public static boolean analyzeRebalance(final TreeMap<String/* clientId */, ConsumerRunningInfo> criTable) {
        return true;
    }

    public static String analyzeProcessQueue(final String clientId, ConsumerRunningInfo info) {
        StringBuilder sb = new StringBuilder();
        boolean push = false;
        {
            String property = info.getProperties().getProperty(ConsumerRunningInfo.PROP_CONSUME_TYPE);
            // todo: 兼容旧版本客户端
            if (property == null) {
                property = ((ConsumeType) info.getProperties().get(ConsumerRunningInfo.PROP_CONSUME_TYPE)).name();
            }
            push = ConsumeType.valueOf(property) == ConsumeType.CONSUME_PASSIVELY;
        }

        boolean orderMsg = false;
        {
            String property = info.getProperties().getProperty(ConsumerRunningInfo.PROP_CONSUME_ORDERLY);
            orderMsg = Boolean.parseBoolean(property);
        }

        if (push) {
            Iterator<Entry<MessageQueue, ProcessQueueInfo>> it = info.getMqTable().entrySet().iterator();
            while (it.hasNext()) {
                Entry<MessageQueue, ProcessQueueInfo> next = it.next();
                MessageQueue mq = next.getKey();
                ProcessQueueInfo pq = next.getValue();

                // 顺序消息
                if (orderMsg) {
                    // 没锁住
                    if (!pq.isLocked()) {
                        sb.append(String.format("%s %s can't lock for a while, %dms\n", //
<<<<<<< HEAD
                            clientId, //
                            mq, //
                            System.currentTimeMillis() - pq.getLastLockTimestamp()));
=======
                                clientId, //
                                mq, //
                                System.currentTimeMillis() - pq.getLastLockTimestamp()));
>>>>>>> 7d66d5bf
                    }
                    // 锁住
                    else {
                        // Rebalance已经丢弃此队列，但是没有正常释放Lock
                        if (pq.isDroped() && (pq.getTryUnlockTimes() > 0)) {
                            sb.append(String.format("%s %s unlock %d times, still failed\n", //
<<<<<<< HEAD
                                clientId, //
                                mq, //
                                pq.getTryUnlockTimes()));
=======
                                    clientId, //
                                    mq, //
                                    pq.getTryUnlockTimes()));
>>>>>>> 7d66d5bf
                        }
                    }

                    // 事务消息未提交
                }
                // 乱序消息
                else {
                    long diff = System.currentTimeMillis() - pq.getLastConsumeTimestamp();
                    // 在有消息的情况下，超过1分钟没再消费消息了
                    if (diff > (1000 * 60) && pq.getCachedMsgCount() > 0) {
                        sb.append(String.format("%s %s can't consume for a while, maybe blocked, %dms\n", //
<<<<<<< HEAD
                            clientId, //
                            mq, //
                            diff));
=======
                                clientId, //
                                mq, //
                                diff));
>>>>>>> 7d66d5bf
                    }
                }
            }
        }

        return sb.toString();
    }

    public TreeMap<MessageQueue, ProcessQueueInfo> getMqTable() {
        return mqTable;
    }

    public void setMqTable(TreeMap<MessageQueue, ProcessQueueInfo> mqTable) {
        this.mqTable = mqTable;
    }

    public TreeMap<String, ConsumeStatus> getStatusTable() {
        return statusTable;
    }

    public void setStatusTable(TreeMap<String, ConsumeStatus> statusTable) {
        this.statusTable = statusTable;
    }

    public String formatString() {
        StringBuilder sb = new StringBuilder();

        // 1
        {
            sb.append("#Consumer Properties#\n");
            Iterator<Entry<Object, Object>> it = this.properties.entrySet().iterator();
            while (it.hasNext()) {
                Entry<Object, Object> next = it.next();
                String item = String.format("%-40s: %s\n", next.getKey().toString(), next.getValue().toString());
                sb.append(item);
            }
        }

        // 2
        {
            sb.append("\n\n#Consumer Subscription#\n");

            Iterator<SubscriptionData> it = this.subscriptionSet.iterator();
            int i = 0;
            while (it.hasNext()) {
                SubscriptionData next = it.next();
                String item = String.format("%03d Topic: %-40s ClassFilter: %-8s SubExpression: %s\n", //
                        ++i, //
                        next.getTopic(), //
                        next.isClassFilterMode(), //
                        next.getSubString());

                sb.append(item);
            }
        }

        // 3
        {
            sb.append("\n\n#Consumer Offset#\n");
            sb.append(String.format("%-32s  %-32s  %-4s  %-20s\n", //
                    "#Topic", //
                    "#Broker Name", //
                    "#QID", //
                    "#Consumer Offset"//
            ));

            Iterator<Entry<MessageQueue, ProcessQueueInfo>> it = this.mqTable.entrySet().iterator();
            while (it.hasNext()) {
                Entry<MessageQueue, ProcessQueueInfo> next = it.next();
                String item = String.format("%-32s  %-32s  %-4d  %-20d\n", //
                        next.getKey().getTopic(), //
                        next.getKey().getBrokerName(), //
                        next.getKey().getQueueId(), //
                        next.getValue().getCommitOffset());

                sb.append(item);
            }
        }

        // 4
        {
            sb.append("\n\n#Consumer MQ Detail#\n");
            sb.append(String.format("%-32s  %-32s  %-4s  %-20s\n", //
                    "#Topic", //
                    "#Broker Name", //
                    "#QID", //
                    "#ProcessQueueInfo"//
            ));

            Iterator<Entry<MessageQueue, ProcessQueueInfo>> it = this.mqTable.entrySet().iterator();
            while (it.hasNext()) {
                Entry<MessageQueue, ProcessQueueInfo> next = it.next();
                String item = String.format("%-32s  %-32s  %-4d  %s\n", //
                        next.getKey().getTopic(), //
                        next.getKey().getBrokerName(), //
                        next.getKey().getQueueId(), //
                        next.getValue().toString());

                sb.append(item);
            }
        }

        // 5
        {
            sb.append("\n\n#Consumer RT&TPS#\n");
            sb.append(String.format("%-32s  %14s %14s %14s %14s %18s %25s\n", //
                    "#Topic", //
                    "#Pull RT", //
                    "#Pull TPS", //
                    "#Consume RT", //
                    "#ConsumeOK TPS", //
                    "#ConsumeFailed TPS", //
                    "#ConsumeFailedMsgsInHour"//
            ));

            Iterator<Entry<String, ConsumeStatus>> it = this.statusTable.entrySet().iterator();
            while (it.hasNext()) {
                Entry<String, ConsumeStatus> next = it.next();
                String item = String.format("%-32s  %14.2f %14.2f %14.2f %14.2f %18.2f %25d\n", //
                        next.getKey(), //
                        next.getValue().getPullRT(), //
                        next.getValue().getPullTPS(), //
                        next.getValue().getConsumeRT(), //
                        next.getValue().getConsumeOKTPS(), //
                        next.getValue().getConsumeFailedTPS(), //
                        next.getValue().getConsumeFailedMsgs()//
                );

                sb.append(item);
            }
        }

        // 6
        if (this.jstack != null) {
            sb.append("\n\n#Consumer jstack#\n");
            sb.append(this.jstack);
        }

        return sb.toString();
    }

    public String getJstack() {
        return jstack;
    }


    public void setJstack(String jstack) {
        this.jstack = jstack;
    }


    public Map<Thread, StackTraceElement[]> getStackTraceElementMap() {
        return stackTraceElementMap;
    }


    public void setStackTraceElementMap(Map<Thread, StackTraceElement[]> stackTraceElementMap) {
        this.stackTraceElementMap = stackTraceElementMap;
    }
}<|MERGE_RESOLUTION|>--- conflicted
+++ resolved
@@ -1,12 +1,12 @@
 package com.alibaba.rocketmq.common.protocol.body;
-
-import java.util.*;
-import java.util.Map.Entry;
 
 import com.alibaba.rocketmq.common.message.MessageQueue;
 import com.alibaba.rocketmq.common.protocol.heartbeat.ConsumeType;
 import com.alibaba.rocketmq.common.protocol.heartbeat.SubscriptionData;
 import com.alibaba.rocketmq.remoting.protocol.RemotingSerializable;
+
+import java.util.*;
+import java.util.Map.Entry;
 
 
 /**
@@ -32,168 +32,6 @@
     private String jstack;
     private Map<Thread, StackTraceElement[]> stackTraceElementMap;
 
-<<<<<<< HEAD
-
-    public Properties getProperties() {
-        return properties;
-    }
-
-
-    public void setProperties(Properties properties) {
-        this.properties = properties;
-    }
-
-
-    public TreeMap<MessageQueue, ProcessQueueInfo> getMqTable() {
-        return mqTable;
-    }
-
-
-    public void setMqTable(TreeMap<MessageQueue, ProcessQueueInfo> mqTable) {
-        this.mqTable = mqTable;
-    }
-
-
-    public TreeMap<String, ConsumeStatus> getStatusTable() {
-        return statusTable;
-    }
-
-
-    public void setStatusTable(TreeMap<String, ConsumeStatus> statusTable) {
-        this.statusTable = statusTable;
-    }
-
-
-    public TreeSet<SubscriptionData> getSubscriptionSet() {
-        return subscriptionSet;
-    }
-
-
-    public void setSubscriptionSet(TreeSet<SubscriptionData> subscriptionSet) {
-        this.subscriptionSet = subscriptionSet;
-    }
-
-
-    public String formatString() {
-        StringBuilder sb = new StringBuilder();
-
-        // 1
-        {
-            sb.append("#Consumer Properties#\n");
-            Iterator<Entry<Object, Object>> it = this.properties.entrySet().iterator();
-            while (it.hasNext()) {
-                Entry<Object, Object> next = it.next();
-                String item = String.format("%-40s: %s\n", next.getKey().toString(), next.getValue().toString());
-                sb.append(item);
-            }
-        }
-
-        // 2
-        {
-            sb.append("\n\n#Consumer Subscription#\n");
-
-            Iterator<SubscriptionData> it = this.subscriptionSet.iterator();
-            int i = 0;
-            while (it.hasNext()) {
-                SubscriptionData next = it.next();
-                String item = String.format("%03d Topic: %-40s ClassFilter: %-8s SubExpression: %s\n", //
-                    ++i, //
-                    next.getTopic(), //
-                    next.isClassFilterMode(), //
-                    next.getSubString());
-
-                sb.append(item);
-            }
-        }
-
-        // 3
-        {
-            sb.append("\n\n#Consumer Offset#\n");
-            sb.append(String.format("%-32s  %-32s  %-4s  %-20s\n", //
-                "#Topic", //
-                "#Broker Name", //
-                "#QID", //
-                "#Consumer Offset"//
-            ));
-
-            Iterator<Entry<MessageQueue, ProcessQueueInfo>> it = this.mqTable.entrySet().iterator();
-            while (it.hasNext()) {
-                Entry<MessageQueue, ProcessQueueInfo> next = it.next();
-                String item = String.format("%-32s  %-32s  %-4d  %-20d\n", //
-                    next.getKey().getTopic(), //
-                    next.getKey().getBrokerName(), //
-                    next.getKey().getQueueId(), //
-                    next.getValue().getCommitOffset());
-
-                sb.append(item);
-            }
-        }
-
-        // 4
-        {
-            sb.append("\n\n#Consumer MQ Detail#\n");
-            sb.append(String.format("%-32s  %-32s  %-4s  %-20s\n", //
-                "#Topic", //
-                "#Broker Name", //
-                "#QID", //
-                "#ProcessQueueInfo"//
-            ));
-
-            Iterator<Entry<MessageQueue, ProcessQueueInfo>> it = this.mqTable.entrySet().iterator();
-            while (it.hasNext()) {
-                Entry<MessageQueue, ProcessQueueInfo> next = it.next();
-                String item = String.format("%-32s  %-32s  %-4d  %s\n", //
-                    next.getKey().getTopic(), //
-                    next.getKey().getBrokerName(), //
-                    next.getKey().getQueueId(), //
-                    next.getValue().toString());
-
-                sb.append(item);
-            }
-        }
-
-        // 5
-        {
-            sb.append("\n\n#Consumer RT&TPS#\n");
-            sb.append(String.format("%-32s  %14s %14s %14s %14s %18s %25s\n", //
-                "#Topic", //
-                "#Pull RT", //
-                "#Pull TPS", //
-                "#Consume RT", //
-                "#ConsumeOK TPS", //
-                "#ConsumeFailed TPS", //
-                "#ConsumeFailedMsgsInHour"//
-            ));
-
-            Iterator<Entry<String, ConsumeStatus>> it = this.statusTable.entrySet().iterator();
-            while (it.hasNext()) {
-                Entry<String, ConsumeStatus> next = it.next();
-                String item = String.format("%-32s  %14.2f %14.2f %14.2f %14.2f %18.2f %25d\n", //
-                    next.getKey(), //
-                    next.getValue().getPullRT(), //
-                    next.getValue().getPullTPS(), //
-                    next.getValue().getConsumeRT(), //
-                    next.getValue().getConsumeOKTPS(), //
-                    next.getValue().getConsumeFailedTPS(), //
-                    next.getValue().getConsumeFailedMsgs()//
-                );
-
-                sb.append(item);
-            }
-        }
-
-        // 6
-        if (this.jstack != null) {
-            sb.append("\n\n#Consumer jstack#\n");
-            sb.append(this.jstack);
-        }
-
-        return sb.toString();
-    }
-
-
-=======
->>>>>>> 7d66d5bf
     /**
      * 分析订阅关系是否相同
      */
@@ -301,30 +139,18 @@
                     // 没锁住
                     if (!pq.isLocked()) {
                         sb.append(String.format("%s %s can't lock for a while, %dms\n", //
-<<<<<<< HEAD
-                            clientId, //
-                            mq, //
-                            System.currentTimeMillis() - pq.getLastLockTimestamp()));
-=======
                                 clientId, //
                                 mq, //
                                 System.currentTimeMillis() - pq.getLastLockTimestamp()));
->>>>>>> 7d66d5bf
                     }
                     // 锁住
                     else {
                         // Rebalance已经丢弃此队列，但是没有正常释放Lock
                         if (pq.isDroped() && (pq.getTryUnlockTimes() > 0)) {
                             sb.append(String.format("%s %s unlock %d times, still failed\n", //
-<<<<<<< HEAD
-                                clientId, //
-                                mq, //
-                                pq.getTryUnlockTimes()));
-=======
                                     clientId, //
                                     mq, //
                                     pq.getTryUnlockTimes()));
->>>>>>> 7d66d5bf
                         }
                     }
 
@@ -336,15 +162,9 @@
                     // 在有消息的情况下，超过1分钟没再消费消息了
                     if (diff > (1000 * 60) && pq.getCachedMsgCount() > 0) {
                         sb.append(String.format("%s %s can't consume for a while, maybe blocked, %dms\n", //
-<<<<<<< HEAD
-                            clientId, //
-                            mq, //
-                            diff));
-=======
                                 clientId, //
                                 mq, //
                                 diff));
->>>>>>> 7d66d5bf
                     }
                 }
             }
